--- conflicted
+++ resolved
@@ -21,11 +21,8 @@
 #[macro_use] mod util;
 #[macro_use] pub mod command_runner;
 pub mod cmd;
-<<<<<<< HEAD
 pub mod create_project;
-=======
 mod default_tags;
->>>>>>> a8ef2da8
 pub mod dir;
 pub mod exec;
 mod ext;
